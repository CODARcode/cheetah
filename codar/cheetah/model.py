--- conflicted
+++ resolved
@@ -166,24 +166,6 @@
             # TODO: refactor so we can just pass the campaign and group
             # objects, i.e. add methods so launcher can get all info it needs
             # and simplify this loop.
-<<<<<<< HEAD
-            launcher.create_group_directory(self.name, group_name,
-                                            group_runs,
-                                            max_procs,
-                                            processes_per_node=group_ppn,
-                                            queue=self.queue,
-                                            nodes=group.nodes,
-                                            project=self.project,
-                                            walltime=group.walltime,
-                                            timeout=group.per_run_timeout,
-                                            node_exclusive=
-                                                self.machine.node_exclusive,
-                                            machine=self.machine,
-                                            tau_config=self.tau_config,
-                                            kill_on_partial_failure=
-                                                self.kill_on_partial_failure,
-                                            sos=group.sos)
-=======
             launcher.create_group_directory(
                 self.name, group_name,
                 group_runs,
@@ -195,12 +177,13 @@
                 walltime=group.walltime,
                 timeout=group.per_run_timeout,
                 node_exclusive=self.machine.node_exclusive,
+                machine=self.machine,
                 tau_config=self.tau_config,
                 kill_on_partial_failure=self.kill_on_partial_failure,
                 run_post_process_script=self.run_post_process_script,
                 run_post_process_stop_on_failure=
-                    self.run_post_process_stop_group_on_failure)
->>>>>>> 149814c1
+                    self.run_post_process_stop_group_on_failure,
+                sos=group.sos)
 
         # TODO: track directories and ids and add to this file
         all_params_json_path = os.path.join(output_dir, "params.json")
