import os
import datetime
import numbers
import shutil
import stat
import glob
from pathlib import Path


def make_executable(path):
    current_mode = os.stat(path).st_mode
    os.chmod(path, current_mode | stat.S_IEXEC)


def swift_escape_string(s):
    """
    Escape backslashes and double quotes in string, so it can be
    embedded in a literal swift string when generatig swift source code.
    """
    s = s.replace("\\", "\\\\")
    s = s.replace("\"", "\\\"")
    return s


def parse_timedelta_seconds(v):
    """
    Parse a time duration. Can be a number of seconds (integer only),
    a timedelta object, or a string in "HH:MM:SS" format. Returns the number
    of seconds in the duration as an int, safe for JSON serialization or
    passing to time.sleep.

    >>> parse_timedelta_seconds('15')
    15
    >>> parse_timedelta_seconds('01:15')
    75
    >>> parse_timedelta_seconds('10:00:05')
    36005
    >>> parse_timedelta_seconds(12345)
    12345
    >>> parse_timedelta_seconds(datetime.timedelta(days=1, seconds=7))
    86407
    >>> parse_timedelta_seconds(1.1)
    Traceback (most recent call last):
        ...
    ValueError: Invalid duration (must be timedelta, int, or 'HH:MM:SS'): 1.1
    >>> parse_timedelta_seconds("12:34:34bad")
    Traceback (most recent call last):
        ...
    ValueError: Invalid duration string, must be HH:MM:SS format
    """
    if isinstance(v, int):
        return v
    if isinstance(v, datetime.timedelta):
        return int(v.total_seconds())
    if isinstance(v, str):
        parts = v.split(":")
        def raise_ve():
            raise ValueError(
                "Invalid duration string, must be HH:MM:SS format")
        try:
            values = [int(x) for x in parts]
        except ValueError:
            raise_ve()
        if len(parts) not in (1, 2, 3):
            raise_ve()
        # pad with zeros
        values = [0] * (3-len(values)) + values
        td = datetime.timedelta(hours=values[0], minutes=values[1],
                                seconds=values[2])
        return int(td.total_seconds())

    raise ValueError(
        "Invalid duration (must be timedelta, int, or 'HH:MM:SS'): %r" % v)


def copy_to_dir(source_file, dest_dir, follow_symlinks=True):
    """Wrapper around copyfile with directory destination and more
    control over permissions."""

    # source_file could contain a wildcard. e.g. '*.in' 
    # glob to fetch individual files
    source_files = glob.glob(source_file)
    for file in source_files:
        dest_file = os.path.join(dest_dir, os.path.basename(file))
        copy_to_path(file, dest_file, follow_symlinks)


def copy_to_path(source_file, dest_file, follow_symlinks=True):
    """Wrapper around copyfile that respects umask and preserves
    executability."""
    shutil.copyfile(source_file, dest_file, follow_symlinks=follow_symlinks)
    if is_executable(source_file):
        umask = os.umask(0)
        os.umask(umask)
        mode = 0o777 - umask
        os.chmod(dest_file, mode)


def is_executable(fpath):
    stat_result = os.stat(fpath)
    return bool(stat_result.st_mode & stat.S_IXUSR)


def copytree_to_dir(source_dir, dest_dir, follow_symlinks=True):
    """Custom version of copytree that does not preserve permissions, but
    does preserve executability. The goal is to respect the current umask
    but keep executable files executable."""
    names = os.listdir(source_dir)
    os.mkdir(dest_dir)
    for name in names:
        sname = os.path.join(source_dir, name)
        dname = os.path.join(dest_dir, name)
        if not follow_symlinks and os.path.islink(sname):
            linkto = os.readlink(sname)
            os.symlink(linkto, dname)
        elif os.path.isdir(sname):
            copytree_to_dir(sname, dname, follow_symlinks)
        else:
            copy_to_path(sname, dname, follow_symlinks)


def relative_or_absolute_path(prefix, path):
    """If path is an absolute path, return as is, otherwise pre-pend prefix."""
    if path.startswith("/"):
        return path
    return os.path.join(prefix, path)


def relative_or_absolute_path_list(prefix, path_list):
    return [relative_or_absolute_path(prefix, path) for path in path_list]
<<<<<<< HEAD
=======


def get_immediate_subdirs(dir_path):
    """
    Get a list of top-level subdirectories.
    :param dir_path: Directory path to search
    :return: list of subdirectory names
    """
    return [name for name in os.listdir(dir_path) if
            os.path.isdir(os.path.join(dir_path, name))]

    
def dir_size(path):
    """
    Get the size of the directory represented by path recursively.
    :param path: Path to the dir whose size needs to be calculated
    :return: size in bytes of the dir
    """
    # Closure for recursiveness
    def get_dir_size(path):
        size = 0
        for entry in os.scandir(path):
            if entry.is_file():
                size += entry.stat(follow_symlinks=False).st_size
            elif entry.is_dir():
                size += get_dir_size(entry.path)
        return size

    return get_dir_size(path)


def get_file_size(dir_entry):
    """
    Get size of the file or directory pointed to by path.
    Directory size is recursive; it includes sizes of enclosing files/dirs.
    :param dir_entry: path to the file or directory. Should not contain wildcards.
                      Must be of type DirEntry.
    :return: size in bytes
    """
    #if type(path) is str:
    #    path = Path(path)
    if dir_entry.is_file():
        return os.path.getsize(dir_entry.path)
    elif dir_entry.is_dir():
        return dir_size(dir_entry.path)
>>>>>>> 0276b8ab
<|MERGE_RESOLUTION|>--- conflicted
+++ resolved
@@ -128,8 +128,6 @@
 
 def relative_or_absolute_path_list(prefix, path_list):
     return [relative_or_absolute_path(prefix, path) for path in path_list]
-<<<<<<< HEAD
-=======
 
 
 def get_immediate_subdirs(dir_path):
@@ -174,5 +172,4 @@
     if dir_entry.is_file():
         return os.path.getsize(dir_entry.path)
     elif dir_entry.is_dir():
-        return dir_size(dir_entry.path)
->>>>>>> 0276b8ab
+        return dir_size(dir_entry.path)