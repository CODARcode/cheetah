--- conflicted
+++ resolved
@@ -19,13 +19,8 @@
     """
     def __init__(self, name, parameter_groups, component_subdirs=False,
                  component_inputs=None, walltime=3600, max_procs=None,
-<<<<<<< HEAD
                  per_run_timeout=None, sosflow_profiling=False,
-                 sosflow_analysis=False):
-=======
-                 per_run_timeout=None, sosflow=False, sosflow_analysis=False,
-                 nodes=None):
->>>>>>> 84d0528c
+                 sosflow_analysis=False, nodes=None):
         self.name = name
         self.nodes = nodes
         self.component_subdirs=component_subdirs
