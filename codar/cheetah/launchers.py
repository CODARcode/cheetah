--- conflicted
+++ resolved
@@ -58,16 +58,11 @@
     def create_group_directory(self, campaign_name, group_name, runs,
                                max_nprocs, processes_per_node, queue, nodes,
                                project, walltime, node_exclusive,
-<<<<<<< HEAD
                                timeout, machine, tau_config=None,
                                kill_on_partial_failure=False,
+                               run_post_process_script=None,
+                               run_post_process_stop_on_failure=False,
                                sos=False):
-=======
-                               timeout, tau_config=None,
-                               kill_on_partial_failure=False,
-                               run_post_process_script=None,
-                               run_post_process_stop_on_failure=False):
->>>>>>> 149814c1
         """Copy scripts for the appropriate scheduler to group directory,
         and write environment configuration"""
         script_dir = os.path.join(config.CHEETAH_PATH_SCRIPTS,
@@ -162,10 +157,6 @@
                         data["timeout"] = parse_timedelta_seconds(timeout)
                     fob_runs.append(data)
 
-<<<<<<< HEAD
-                fob = OrderedDict(id=run.run_id, runs=fob_runs,
-                           kill_on_partial_failure=kill_on_partial_failure)
-=======
                 run_fob_path = os.path.join(run.run_path,
                                             "codar.cheetah.fob.json")
 
@@ -176,7 +167,6 @@
                            post_process_stop_on_failure=
                                 run_post_process_stop_on_failure,
                            post_process_args=[run_fob_path])
->>>>>>> 149814c1
                 fob_s = json.dumps(fob)
 
                 # write to file run dir
