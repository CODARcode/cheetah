--- conflicted
+++ resolved
@@ -267,29 +267,10 @@
                 f.write(fob_s)
                 f.write("\n")
 
-<<<<<<< HEAD
                 # Get the size of the run dir. This should be the last step
                 # in the creation of the run dir.
                 self._get_pre_submit_dir_size(run)
 
-    def _get_pre_submit_dir_size(self, run):
-        """
-        Get and write the size of the run directory prior to running the
-        campaign. This will be needed to calculate the size of the data
-        output by the experiment.
-        Write byte count to file .codar.cheetah.pre_submit_dir_size.out
-        :param run: Object of type Run
-        """
-
-        run_dir_size = dir_size(run.run_path)
-        # add length of the file that will be written below
-        run_dir_size += len(str(run_dir_size))
-
-        # write dir size to a file in the run dir
-        f_out = os.path.join(run.run_path, run._pre_submit_dir_size_fname)
-        with open(f_out, 'w') as f:
-            f.write(str(run_dir_size))
-=======
         if nodes is None:
             nodes = min_nodes
         elif nodes < min_nodes:
@@ -323,7 +304,25 @@
             f.write(group_env)
 
         return nodes
->>>>>>> 84d0528c
+
+
+    def _get_pre_submit_dir_size(self, run):
+        """
+        Get and write the size of the run directory prior to running the
+        campaign. This will be needed to calculate the size of the data
+        output by the experiment.
+        Write byte count to file .codar.cheetah.pre_submit_dir_size.out
+        :param run: Object of type Run
+        """
+
+        run_dir_size = dir_size(run.run_path)
+        # add length of the file that will be written below
+        run_dir_size += len(str(run_dir_size))
+
+        # write dir size to a file in the run dir
+        f_out = os.path.join(run.run_path, run._pre_submit_dir_size_fname)
+        with open(f_out, 'w') as f:
+            f.write(str(run_dir_size))
 
     def _execute_run_dir_setup_script(self, run_dir, script_path):
         """Raises subprocess.CalledProcessError on failure."""
