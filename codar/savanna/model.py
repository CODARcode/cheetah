"""
Classes for tracking pipelines and the runs within each pipeline in separate
monitor threads that synchronize state.

Note that there is state tracked in these classes which is not available just
by looking at the return code. In particular, a run my be killed for several
different reasons: external signal, run timeout reached, other run in pipeline
failed (when kill on partial fail is set), or if the entire workflow is killed.

The goal here is to provide as much information as possible about why a
pipeline failed, to make an informed decision about whether it is worth
running again when the workflow is restarted, or if it's failure was more
permanent and not subject to outside forces like the job walltime expiring.
"""
import time
import subprocess
import os
import math
import threading
import signal
import logging
from queue import Queue
import copy
import json
import pdb

from codar.savanna import status, machines, summit_helper
from codar.savanna.exc import SavannaException
from codar.savanna.node_layout import NodeLayout


STDOUT_NAME = 'codar.workflow.stdout'
STDERR_NAME = 'codar.workflow.stderr'
RETURN_NAME = 'codar.workflow.return'
WALLTIME_NAME = 'codar.workflow.walltime'

KILL_WAIT = 30
WAIT_DELAY_KILL = 30
WAIT_DELAY_GIVE_UP = 120


_log = logging.getLogger('codar.savanna.model')


def _get_path(default_dir, default_name, specified_name):
    path = specified_name or default_name
    if not path.startswith("/"):
        path = os.path.join(default_dir, path)
    return path


class NodeConfig:
    def __init__(self):
        self.num_ranks_per_node = 0
        self.cpu = []
        self.gpu = []


class Run(threading.Thread):
    """Manage running a single executable within a pipeline. When start is
    called, it will launch the process with Popen and call wait in the new
    thread with a timeout, killing if the process does not finish in time."""
<<<<<<< HEAD
    def __init__(self, name, exe, args, env, working_dir, timeout=None,
                 nprocs=1, res_set=None,
                 stdout_path=None, stderr_path=None,
=======
    def __init__(self, name, exe, args, sched_args, env, working_dir,
                 timeout=None, nprocs=1, stdout_path=None, stderr_path=None,
>>>>>>> 9126ee4d
                 return_path=None, walltime_path=None,
                 log_prefix=None, sleep_after=None,
                 depends_on_runs=None, hostfile=None):
        threading.Thread.__init__(self, name="Thread-Run-" + name)
        self.name = name
        self.exe = exe
        self.args = args
        self.sched_args = sched_args
        self.env = env or {}
        self.working_dir = working_dir
        self.timeout = timeout
        self.nprocs = nprocs

        # res_set, nrs, and rs_per_host represent resource_set definition,
        # total no. of resource sets, and the no. of resource sets per host
        # respectively. Reqd for Summit.
        self.res_set = res_set

        self.stdout_path = _get_path(working_dir, STDOUT_NAME + "." + name,
                                     stdout_path)
        self.stderr_path = _get_path(working_dir, STDERR_NAME + "." + name,
                                     stderr_path)
        self.return_path = _get_path(working_dir, RETURN_NAME + "." + name,
                                     return_path)
        self.walltime_path = _get_path(working_dir, WALLTIME_NAME + "." + name,
                                       walltime_path)
        self.sleep_after = sleep_after
        self._p = None
        self._pgid = None
        self._open_files = []

        self._start_time = None

        self._state_lock = threading.Lock()
        self._end_time = None # if set, run is done
        self._killed = False  # distinguish between natural done and killed
        self._timeout_pending = False # avoid double kill while waiting
                                      # on timeout
        self._timed_out = False # or timeout

        self._exception = False # or python exception in run method

        self.log_prefix = log_prefix or name
        self.runner = None
        self.callbacks = set()

        self._kill_thread = None

        # calculated by Pipeline based on node layout
        self.nodes = None
        self.tasks_per_node = None

        # Get a list of runs that self depends on
        self.depends_on_runs = depends_on_runs

        # mpi hostfile option
        self.hostfile = hostfile

        # Machine and nodes assigned are set by pipeline just before run is
        # started
        self.machine = None
        self.nodes_assigned = None

        # node_config for node-sharing on summit
        self.node_config = None

        # erf_file needed for summit
        self.erf_file = None

    @classmethod
    def from_data(cls, data):
        """Create Run instance from nested dictionary data structure, e.g.
        parsed from JSON. The keys 'name', 'exe', 'args' are required, all the
        other keys are optional and have the same names as the constructor
        args. Raises KeyError if a required key is missing."""
        # TODO: deeper validation
        r = Run(name=data['name'], exe=data['exe'], args=data['args'],
                sched_args=data['sched_args'],
                env=data.get('env'),  # dictionary of varname/varvalue
                working_dir=data['working_dir'],
                timeout=data.get('timeout'),
                nprocs=data.get('nprocs', 1),
                res_set=data.get('res_set'),
                stdout_path=data.get('stdout_path'),
                stderr_path=data.get('stderr_path'),
                return_path=data.get('return_path'),
                walltime_path=data.get('walltime_path'),
                sleep_after=data.get('sleep_after'),
                depends_on_runs=data.get('after_rc_done'),
                hostfile=data.get('hostfile'))

        return r

    @classmethod
    def mpmd_run(cls, runs):
        if len(runs) == 1:
            return runs

        name = '-'.join(run.name for run in runs)
        mpmd_args = runs[0].args

        for run in runs[1:]:
            run_args = run.runner.wrap(run)
            del run_args[0]
            mpmd_args.extend(":")
            mpmd_args.extend(run_args)

        r = runs[0]
        r.args = mpmd_args
        return r

    def set_runner(self, runner):
        self.runner = runner

    @property
    def timed_out(self):
        """True if the run is done and was killed because it exceeded the
        specified run timeout. Raises ValueError if the run is not complete."""
        if self._end_time is None:
            raise ValueError("timed out state not available until run is done")
        return self._timed_out

    @property
    def killed(self):
        """True if the run is done and the kill method was called. Note that
        this will _NOT_ be true if an external kill signal caused the process
        to exit. Raises ValueError if the run is not complete."""
        if self._end_time is None:
            raise ValueError("killed state not available until run is done")
        return self._killed

    @property
    def exception(self):
        """True if there was a python exception in the run method. When this
        is the case, the state of the underlying process is unknown - it may
        have been started or not."""
        return self._exception

    @property
    def succeeded(self):
        """True if the run is done, finished normally, and had 0 return value.
        Raises ValueError if the run is not complete."""
        if self._exception:
            return False
        if self._end_time is None:
            raise ValueError("succeeded state not available until run is done")
        return (not self._killed and not self._timed_out
                and self._p.returncode == 0)

    def add_callback(self, fn):
        """Function takes single argument which is this run instance, and is
        called when the process is complete (either normally or killed by
        timeout). Callbacks must not block."""
        self.callbacks.add(fn)

    def remove_callback(self, fn):
        self.callbacks.remove(fn)

    def run(self):
        try:
            self._run()
        except:
            # Treat this as a special type of failure, in case it's
            # something specific to this run or pipeline. If it affects
            # all pipelines, then they should all eventually fail.
            # We could force a workflow kill in this case, but this less
            # drastic approach may provide extra information and won't
            # take much longer.
            self._exception = True # Note: state lock not required
            _log.exception('exception in Run thread')
            # attempt to execute callbacks, so more threads could be run
            try:
                self._run_callbacks()
            except:
                _log.exception(
                       'exception in Run callbacks after Run thread exception')

    def _run(self):
        # Wait for runs that self depends on to finish
        if self.depends_on_runs is not None:
            threading.Thread.join(self.depends_on_runs)

        if self.machine.name.lower() == 'summit':
            self.erf_file = self.working_dir + "/" + self.name + ".erf_input"
            summit_helper.create_erf_file(self)

        # if self.machine.name.lower() == 'summit':
        #     # are we releasing when the run finishes, or when the pipeline
        #     # finishes? reqd. for dependency mgmt
        #     self.add_callback(self._release_nodes)

        if self.runner is not None:
            args = self.runner.wrap(self, self.sched_args)
        else:
            args = [self.exe] + self.args

        self._start_time = time.time()
        with self._state_lock:
            if self._killed:
                _log.info('%s not starting, killed before start',
                          self.log_prefix)
                self._end_time = time.time()
            else:
                self._popen(args)
        if self._p is None:
            self._run_callbacks()
            return
        _log.info('%s start pid=%d pgid=%d args=%r',
                  self.log_prefix, self._p.pid, self._pgid, args)
        try:
            self._p.wait(self.timeout)
        except subprocess.TimeoutExpired:
            _log.warn('%s killing (timeout %d)', self.log_prefix, self.timeout)
            with self._state_lock:
                self._timeout_pending = True
            if not self._killed:
                self._term_kill()
                self._p.wait()
                with self._state_lock:
                    if self._p.returncode != 0:
                        # check return code in case it completes while handling
                        # the exception before kill.
                        self._timed_out = True
                    self._timeout_pending = False
                    # TODO will this call the release_nodes callback?

        self._pgroup_wait()
        with self._state_lock:
            self._end_time = time.time()
        _log.info('%s done %d %d', self.log_prefix, self._p.pid,
                         self._p.returncode)
        self._save_walltime(self._end_time - self._start_time)
        self._save_returncode(self._p.returncode)
        self._run_callbacks()

    def _run_callbacks(self):
        _log.debug('%s _run_callbacks', self.log_prefix)
        for callback in self.callbacks:
            callback(self)

    def kill(self):
        """Kill process and cause run thread to complete after the wait
        returns. If the run is already done, does nothing. If the process is
        killed, it will mark the state as killed so it can be re-run on
        workflow restart. Thread safe."""
        with self._state_lock:
            if self._killed:
                # avoid double kill - there is a delay between this
                # being called and end_time being set, and kill after
                # partial failure can result in multiple async calls
                return
            if self._timeout_pending:
                return
            if self._end_time is not None:
                # already finished naturally
                return
            self._killed = True

        if self._p is not None:
            _log.warn('%s kill requested', self.log_prefix)
            self._kill_thread = threading.Thread(target=self._term_kill)
            self._kill_thread.start()

    def _term_kill(self):
        """Issue signals to entire process group. First give processes a
        chance to exit cleanly with CONT+TERM, then attempt to KILL after
        a delay."""
        _log.debug('%s _term_kill', self.log_prefix)
        os.killpg(self._pgid, signal.SIGCONT)
        os.killpg(self._pgid, signal.SIGTERM)
        time.sleep(KILL_WAIT)
        try:
            os.killpg(self._pgid, signal.SIGKILL)
        except ProcessLookupError:
            # this happens if all processes in the pgroup have already
            # exited and the group no longer exists, which is what should
            # happen in most cases
            pass

    def _pgroup_wait(self):
        """Wait until the process group lead by this run no longer exists.
        Assumes that it should already be exiting normally (e.g. the parent
        has already exited). If WAIT_DELAY_KILL is reached in expontential
        back off and the group still exists, SIGKILL is sent to the group.
        If WAIT_DELAY_GIVE_UP is reached, an error is logged and the function
        will return. Inspired by proctrack_pgid plugin from slurm."""
        _log.debug('%s _pgroup_wait max delay %d'
                   % (self.log_prefix, WAIT_DELAY_GIVE_UP))
        delay = 1
        signum = 0 # 0 is the null signal, does error checking only
        while True:
            try:
                os.killpg(self._pgid, signum)
            except ProcessLookupError:
                # pgroup no longer exists, we are done waiting
                break
            # else pgroup still exists
            time.sleep(delay)
            delay *= 2
            if delay > WAIT_DELAY_KILL:
                signum = signal.SIGKILL
                _log.warn(
                        '%s pgroup still exists, sending KILL, next delay=%d',
                        self.log_prefix, delay)
            if delay > WAIT_DELAY_GIVE_UP:
                _log.error('%s pgroup did not exit', self.log_prefix)
                break

    def _popen(self, args):
        out = open(self.stdout_path, 'w')
        err = open(self.stderr_path, 'w')
        self._open_files = [out, err]
        # NOTE: it's important to maintain the calling environment,
        # which can contain LD_LIBRARY_PATH and other variables that are
        # required for modules and normal HPC operation (e.g aprun).
        # TODO: should this do a smart merge per variable, so you could
        # e.g. extend PATH or LD_LIBRARY_PATH rather tha replace it?
        env = os.environ.copy()
        env.update(self.env)
        _log.debug('%s LD_LIBRARY_PATH=%s', self.log_prefix,
                   env.get('LD_LIBRARY_PATH', ''))
        self._p = subprocess.Popen(args, env=env, cwd=self.working_dir,
                                   stdout=out, stderr=err,
                                   preexec_fn=os.setpgrp)
        self._pgid = os.getpgid(self._p.pid)

    def _save_returncode(self, rcode):
        assert rcode is not None
        with open(self.return_path, 'w') as f:
            f.write(str(rcode) + "\n")

    def _save_walltime(self, walltime):
        # TODO: put in JSON file along with return code instead of
        # separate files?
        with open(self.walltime_path, 'w') as f:
            f.write(str(walltime) + "\n")

    def get_returncode(self):
        if self._p is None:
            return None
        return self._p.returncode

    def get_pid(self):
        if self._p is None:
            raise ValueError('not running')
        return self._p.pid

    def close(self):
        for f in self._open_files:
            f.close()
        self._open_files = []

    def join(self):
        threading.Thread.join(self)
        if self._kill_thread is not None:
            self._kill_thread.join()

    def get_nodes_used(self):
        """Get number of nodes needed to run this app. Requires that the
        pipeline set_ppn method has been called to set this and tasks_per_node
        on each run."""
        return self.nodes

    def _release_nodes(self):
        pass

    def create_node_config(self):
        pass


class Pipeline(object):
    def __init__(self, pipe_id, runs, working_dir, total_nodes, machine_name,
                 kill_on_partial_failure=False,
                 post_process_script=None,
                 post_process_args=None,
                 post_process_stop_on_failure=False,
                 node_layout=None, launch_mode=None):
        self.id = pipe_id
        self.runs = runs
        self.working_dir = working_dir
        self.kill_on_partial_failure = kill_on_partial_failure
        self.post_process_script = post_process_script
        self.post_process_args = post_process_args
        self.post_process_stop_on_failure = post_process_stop_on_failure
        self.node_layout = node_layout
        self.machine_name = machine_name

        self._state_lock = threading.Lock()
        self._running = False
        self._force_killed = False
        self._active_runs = set()

        self._pipe_thread = None
        self._post_thread = None
        self.done_callbacks = set()
        self.fatal_callbacks = set()
        self.total_procs = 0
        self.log_prefix = self.id
        for run in runs:
            self.total_procs += run.nprocs
            run.log_prefix = "%s:%s" % (self.id, run.name)
            run.machine = machines.get_by_name(machine_name)
        # requires ppn to determine, in case node layout is not specified
        self.total_nodes = total_nodes
        self.launch_mode = launch_mode

        # List of node IDs assigned to this pipeline. Get initialized in
        # start()
        self.nodes_assigned = Queue()

        # Keep a copy of the nodes assigned. Pop nodes from this queue to
        # assign to Runs. When a Run is done, it can push the node back into
        # this queue, but Runs that share nodes may add the same node to the
        # Queue multiple times. We need a SetQueue for this, or a way to
        # have all Runs in a shared node release nodes just once.
        self._nodes_assigned = Queue()

    @classmethod
    def from_data(cls, data):
        """Create Pipeline instance from dictionary data structure, containing
        at least "id" and "runs" keys. The "runs" key must have a list of dict,
        and each dict is parsed using Run.from_data.
        Raises KeyError if a required key is missing."""
        runs_data = data["runs"]
        working_dir = data["working_dir"]
        # Run working dir defaults to pipeline working dir, and can be
        # specified relative to pipeline working dir.
        for rd in runs_data:
            run_working_dir = rd.get("working_dir")
            if run_working_dir is None:
                run_working_dir = working_dir
            elif not run_working_dir.startswith("/"):
                run_working_dir = os.path.join(working_dir, run_working_dir)
            rd["working_dir"] = run_working_dir
        if not isinstance(runs_data, list):
            raise ValueError("'runs' key must be a list of dictionaries")
        pipe_id = str(data["id"])
        runs = [Run.from_data(rd) for rd in runs_data]

        # Get run objects on which each run depends
        # Replace run names in depends_on_runs with object references
        for run in runs:
            if run.depends_on_runs is not None:
                for tmp_run in runs:
                    if run.depends_on_runs == tmp_run.name:
                        run.depends_on_runs = tmp_run
                        break
                assert run.depends_on_runs is not None, \
                    "Internal failure in dependency management"

        launch_mode = data.get("launch_mode")
        kill_on_partial_failure = data.get("kill_on_partial_failure", False)
        post_process_script = data.get("post_process_script")
        post_process_args = data.get("post_process_args", [])
        if not isinstance(post_process_args, list):
            raise ValueError("'post_process_args' must be a list")
        post_process_stop_on_failure = data.get("post_process_stop_on_failure")
        node_layout = data.get("node_layout")
        total_nodes = data.get("total_nodes")
        machine_name = data.get("machine_name")
        return Pipeline(pipe_id, runs=runs, working_dir=working_dir,
                        kill_on_partial_failure=kill_on_partial_failure,
                        post_process_script=post_process_script,
                        post_process_args=post_process_args,
                        post_process_stop_on_failure=
                        post_process_stop_on_failure,
                        node_layout=node_layout,
                        launch_mode=launch_mode,
                        total_nodes=total_nodes,
                        machine_name=machine_name)

    def start(self, consumer, nodes_assigned, runner=None):
        # Mark all runs as active before they are actually started
        # in a separate thread, so other methods know the state.

        for node_name in nodes_assigned:
            self.nodes_assigned.put(node_name)
            machine = machines.get_by_name(self.machine_name)
            # self.nodes_assigned.put(machine.node_class(node_name))

        # Make a copy of the nodes_assigned. copy.deepcopy does not work
        # self._nodes_assigned = copy.deepcopy(self.nodes_assigned)
        for node in list(self.nodes_assigned.queue):
            self._nodes_assigned.put(node)

        self.add_done_callback(consumer.pipeline_finished)
        self.add_fatal_callback(consumer.pipeline_fatal)

        with self._state_lock:
            for run in self.runs:
                run.set_runner(runner)
            if self.launch_mode:
                if self.launch_mode.lower() == 'mpmd':
                    mpmd_run = Run.mpmd_run(self.runs)
                    mpmd_run.nodes = self.total_nodes
                    self.runs = [mpmd_run]
            for run in self.runs:
                run.set_runner(runner)

                # Commenting out the callback to consumer.run_finished that
                # releases the nodes held by a run.
                # Now this is called when the pipeline finishes

                # run.add_callback(consumer.run_finished)

                run.add_callback(self.run_finished)
                self._active_runs.add(run)
            self._running = True

            # Parse the node layout and set the run information.
            # This requires self.nodes_assigned .
            # Only for Summit right now.
            self._parse_node_layouts()

            # Next start pipeline runs in separate thread and return
            # immediately, so we can inject a wait time between starting runs.
            self._pipe_thread = threading.Thread(target=self._start)
            self._pipe_thread.start()

    def _start(self):
        """Start all runs in the pipeline, along with threads that monitor
        their progress and signal consumer when finished. Use join_all to
        wait until they are all finished."""

        _log.debug("Pipeline {} launching run components".format(self.id))
        for run in self.runs:
            run.start()
            if run.sleep_after:
                time.sleep(run.sleep_after)

    def _parse_node_layouts(self):
        """Only for Summit right now."""

        # Return if not on Summit
        if self.machine_name.lower() not in 'summit':
            return

        for layout in self.node_layout:
            self._parse_node_layout(layout)

    def _parse_node_layout(self, layout):
        """
        what should be the output of this?
        each run must have its num_nodes_reqd, and node_configs set.
        you dont need the num_nodes_required for this layout set, do you?
        for the layout, set the run information, everything except the
        nodes_assigned.
        then get the max nodes reqd, remove them from the queue, and assign
        them to the runs. that is.
        """

        # Extract code info for this node
        codes_on_node = self._extract_codes_on_node(layout)

        # Get num nodes required to run this layout
        num_nodes_reqd_for_layout = max([code.nodes for code in codes_on_node])

        # Ensure required nodes are available
        num_nodes_in_queue = len(list(self._nodes_assigned.queue))
        assert num_nodes_in_queue >= num_nodes_reqd_for_layout,\
            "Do not have sufficient nodes to run the layout. "\
            "Need {}, found {}".format(num_nodes_reqd_for_layout,
                                       num_nodes_in_queue)

        # Get a list of nodes required for this run
        nodes_assigned_to_layout = []
        for i in range(num_nodes_reqd_for_layout):
            nodes_assigned_to_layout.append(self._nodes_assigned.get())

        # Assign nodes to runs
        for run in codes_on_node:
            run.nodes_assigned = nodes_assigned_to_layout

    def _extract_codes_on_node(self, layout_info):

        # Remove this check for now
        # if layout_info['__info_type__'] not in ('resource_set', 'NodeConfig'):
        #     raise SavannaException("Invalid value for node layout's "
        #                            "__info_type__ key")

        codes_on_node = set()

        # If no node-sharing
        # if layout_info['__info_type__'] == 'resource_set':
        if layout_info.get('__info_type__', None) is None:
            # Get the run handle
            run_name = None
            for k in layout_info.keys():
                if '__info_type__' not in k:
                    run_name = k
                    break
            assert run_name is not None, "Could not get run in node_layout"

            run = self._get_run_by_name(run_name)
            run.nodes = math.ceil(run.nprocs / int(layout_info[run_name]))
            codes_on_node.add(run)

        # if node-sharing
        elif layout_info['__info_type__'] == 'NodeConfig':
            # Get the ranks per node for each run
            num_ranks_per_run = {}
            for rank_info in layout_info['cpu']:
                if rank_info is not None:
                    run_name = rank_info.split(':')[0]
                    if run_name not in list(num_ranks_per_run.keys()):
                        num_ranks_per_run[run_name] = 0
                    num_ranks_per_run[run_name] += 1

            # set the no. of nodes for the codes on this node
            for code in num_ranks_per_run:
                run = self._get_run_by_name(code)
                run.nodes = math.ceil(run.nprocs/num_ranks_per_run[code])

            # Add run to codes_on_node and create nodeconfig for each run
            for run_name in num_ranks_per_run.keys():
                num_ranks_per_node = num_ranks_per_run[run_name]
                run = self._get_run_by_name(run_name)
                codes_on_node.add(run)
                run.node_config = NodeConfig()
                run.node_config.num_ranks_per_node = num_ranks_per_node
                for i in range(num_ranks_per_node):
                    # Every rank for this run has a list of cpu and gpu cores
                    run.node_config.cpu.append([])
                    run.node_config.gpu.append([])

            # Loop over the cpu core mapping
            for i in range(len(layout_info['cpu'])):
                rank_info = layout_info['cpu'][i]

                # if the core is not mapped, go to the next one
                if rank_info is None:
                    continue

                run_name = rank_info.split(':')[0]
                rank_id = rank_info.split(':')[1]
                run = self._get_run_by_name(run_name)

                # append core id to the rank id of this run
                run.node_config.cpu[int(rank_id)].append(i)

            # Loop over the gpu mapping
            for i in range(len(layout_info['gpu'])):
                rank_list = layout_info['gpu'][i]
                if rank_list is not None:
                    for rank_info in rank_list:
                        run_name = rank_info.split(':')[0]
                        rank_id = rank_info.split(':')[1]
                        run = self._get_run_by_name(run_name)
                        run.node_config.gpu[int(rank_id)].append(i)
                        pass

        return list(codes_on_node)

    def run_finished(self, run):
        assert self._running
        run_done_callbacks = False

        # release_nodes doesn't do anything at this time. Runs do not
        # release nodes back to the pipeline, as it is non-trivial to
        # release nodes to the pipeline when Runs share nodes.
        self._release_nodes(run.nodes_assigned)

        with self._state_lock:
            self._active_runs.remove(run)
            if not self._active_runs:
                self.run_post_process_script()
                run_done_callbacks = True
            elif self.kill_on_partial_failure and not run.succeeded:
                _log.warn('%s run %s failed, killing remaining',
                          self.log_prefix, run.name)
                # if configured, kill all runs in the pipeline if one of
                # them has a nonzero exit code. Still allow post process to
                # run if set.
                for run2 in self._active_runs:
                    run2.kill()

        # Note: must be done without lock, since callbacks may call
        # get_state or other methods that acquire lock.
        if run_done_callbacks:
            self._execute_done_callbacks()

    def run_post_process_script(self):
        if self.post_process_script is None:
            return None
        if self._force_killed:
            return None
        self._post_thread = threading.Thread(target=self._post_process_thread)
        self._post_thread.start()

    def _post_process_thread(self):
        args = [self.post_process_script] + self.post_process_args
        # TODO: make sure this doesn't conflict with other names
        name = 'post-process'
        stdout_path = _get_path(self.working_dir,
                                STDOUT_NAME + "." + name, None)
        stderr_path = _get_path(self.working_dir,
                                STDERR_NAME + "." + name, None)
        return_path = _get_path(self.working_dir,
                                RETURN_NAME + "." + name, None)
        walltime_path = _get_path(self.working_dir,
                                  WALLTIME_NAME + "." + name, None)

        outf = errf = None
        start_time = time.time()
        try:
            outf = open(stdout_path, 'w')
            errf = open(stderr_path, 'w')
            rval = subprocess.call(args, stdout=outf, stderr=errf,
                                   cwd=self.working_dir, timeout=120)
        except subprocess.SubprocessError as e:
            _log.warn("pipe '%s' failed to run post process script: %s",
                      self.id, str(e))
            rval = None
        finally:
            end_time = time.time()
            if outf is not None:
                outf.close()
            if errf is not None:
                errf.close()
            with open(return_path, 'w') as rf:
                rf.write(str(rval))
                rf.write('\n')
            with open(walltime_path, 'w') as wf:
                wf.write(str(end_time - start_time) + '\n')
        if rval != 0 and self.post_process_stop_on_failure:
            self._execute_fatal_callbacks()

    def add_done_callback(self, fn):
        self.done_callbacks.add(fn)

    def remove_done_callback(self, fn):
        self.done_callbacks.remove(fn)

    def _execute_done_callbacks(self):
        # NOTE: must be called w/o any locks!
        _log.debug('%s _execute_done_callbacks', self.log_prefix)
        for cb in self.done_callbacks:
            cb(self)

    def add_fatal_callback(self, fn):
        self.fatal_callbacks.add(fn)

    def remove_fatal_callback(self, fn):
        self.fatal_callbacks.remove(fn)

    def _execute_fatal_callbacks(self):
        # NOTE: must be called w/o any locks!
        _log.debug('%s _execute_fatal_callbacks', self.log_prefix)
        for cb in self.fatal_callbacks:
            cb(self)

    def _release_nodes(self, nodes_assigned_to_run):
        pass

    def _get_run_by_name(self, run_name):
        for run in self.runs:
            if run.name == run_name:
                return run

    def get_nodes_used(self):
        if self.total_nodes is None:
            raise ValueError("set_ppn must be called before getting node usage")
        return self.total_nodes

    def set_ppn(self, ppn):
        """Determine number of nodes needed to run pipeline with the specified
        node layout or full occupancy layout with ppn. Also updates runs
        to set node and task per node counts.
        TODO: This should be set by Cheetah in fobs.json"""
        if self.node_layout is None:
            run_names = [run.name for run in self.runs]
            node_layout = NodeLayout.default_no_share_layout(ppn, run_names)
        else:
            node_layout = NodeLayout(self.node_layout)

        for run in self.runs:
            run_node = node_layout.get_node_containing_code(run.name)

            # node sharing is not yet supported
            assert len(run_node) == 1

            run.tasks_per_node = run_node[run.name]
            if run.tasks_per_node > run.nprocs:
                run.tasks_per_node = run.nprocs
            run.nodes = int(math.ceil(run.nprocs / run.tasks_per_node))

    def set_total_nodes(self):
        """
        To be deprecated
        """
        pass

    def get_state(self):
        with self._state_lock:
            if not self._running:
                return status.PipelineState(self.id, status.NOT_STARTED)
            elif self._force_killed:
                return status.PipelineState(self.id, status.KILLED)
            elif self._active_runs:
                return status.PipelineState(self.id, status.RUNNING)
            # done
            return_codes = dict((r.name, r.get_returncode())
                                for r in self.runs)
            # Collapse reason into single value, giving priority to
            # exception and timeout.
            # TODO: It might be more informative to
            # report all states, i.e. make reason a list.
            reason = status.REASON_SUCCEEDED
            if any(r.exception for r in self.runs):
                reason = status.REASON_EXCEPTION
            elif any(r.timed_out for r in self.runs):
                reason = status.REASON_TIMEOUT
            elif any((r.get_returncode() != 0) for r in self.runs):
                reason = status.REASON_FAILED
            return status.PipelineState(self.id, status.DONE,
                                        reason, return_codes)

    def get_pids(self):
        assert self._running
        return [run.get_pid() for run in self.runs]

    def force_kill_all(self):
        """
        Kill all runs and don't run post processing. Note that this call may
        block waiting for all runs to be started, to avoid confusing races.
        If the pipeline is already done, this does nothing. If one or more
        runs are still active, or have not yet been marked as finished, then
        it will mark the entire pipeline as killed so it can be re-run from
        scratch on a restart if desired.
        """
        assert self._running
        # Make sure _active_runs is fully populated by start thread.
        self._pipe_thread.join()
        with self._state_lock:
            if not self._active_runs:
                # already complete, don't kill
                return
            self._force_killed = True

        for run in self._active_runs:
            run.kill()

    def join_all(self):
        assert self._running
        self._pipe_thread.join()
        for run in self.runs:
            run.join()
        # Note: the _post_thread is set in the last run_finished
        # callback, which will be executed in one of the run threads
        # joined above, so this is guarenteed to be set if post process
        # has been configured and force kill was not called.
        if self._post_thread is not None:
            self._post_thread.join()<|MERGE_RESOLUTION|>--- conflicted
+++ resolved
@@ -60,14 +60,9 @@
     """Manage running a single executable within a pipeline. When start is
     called, it will launch the process with Popen and call wait in the new
     thread with a timeout, killing if the process does not finish in time."""
-<<<<<<< HEAD
-    def __init__(self, name, exe, args, env, working_dir, timeout=None,
-                 nprocs=1, res_set=None,
+    def __init__(self, name, exe, args, sched_args, env, working_dir,
+                 timeout=None, nprocs=1, res_set=None,
                  stdout_path=None, stderr_path=None,
-=======
-    def __init__(self, name, exe, args, sched_args, env, working_dir,
-                 timeout=None, nprocs=1, stdout_path=None, stderr_path=None,
->>>>>>> 9126ee4d
                  return_path=None, walltime_path=None,
                  log_prefix=None, sleep_after=None,
                  depends_on_runs=None, hostfile=None):
